mod update_library;
use update_library::*;

mod update_notifications;
use update_notifications::*;

mod update_profile;
use update_profile::*;

<<<<<<< HEAD
mod update_trakt_addon;
use update_trakt_addon::*;
=======
mod update_streams;
use update_streams::*;
>>>>>>> e2d7913a

mod error;
pub use error::*;

mod ctx;
pub use ctx::*;<|MERGE_RESOLUTION|>--- conflicted
+++ resolved
@@ -7,13 +7,11 @@
 mod update_profile;
 use update_profile::*;
 
-<<<<<<< HEAD
+mod update_streams;
+use update_streams::*;
+
 mod update_trakt_addon;
 use update_trakt_addon::*;
-=======
-mod update_streams;
-use update_streams::*;
->>>>>>> e2d7913a
 
 mod error;
 pub use error::*;
