use crate::constants::WATCHED_THRESHOLD_COEF;
use crate::models::common::{
    eq_update, resource_update, resources_update_with_vector_content, Loadable, ResourceAction,
    ResourceLoadable, ResourcesAction,
};
use crate::models::ctx::Ctx;
use crate::runtime::msg::{Action, ActionLoad, ActionPlayer, Internal, Msg};
use crate::runtime::{Effects, Env, UpdateWithCtx};
use crate::types::addon::{AggrRequest, ResourcePath, ResourceRequest};
use crate::types::library::{LibraryBucket, LibraryItem};
use crate::types::profile::Settings as ProfileSettings;
use crate::types::resource::{MetaItem, SeriesInfo, Stream, Subtitles, Video};
use serde::{Deserialize, Serialize};
use std::cmp;
use std::marker::PhantomData;

#[derive(Clone, PartialEq, Serialize, Deserialize)]
#[serde(rename_all = "camelCase")]
pub struct Selected {
    pub stream: Stream,
    pub stream_request: Option<ResourceRequest>,
    pub meta_request: Option<ResourceRequest>,
    pub subtitles_path: Option<ResourcePath>,
}

#[derive(Default, Serialize)]
#[serde(rename_all = "camelCase")]
pub struct Player {
    pub selected: Option<Selected>,
    pub meta_item: Option<ResourceLoadable<MetaItem>>,
    pub subtitles: Vec<ResourceLoadable<Vec<Subtitles>>>,
    pub next_video: Option<Video>,
    pub series_info: Option<SeriesInfo>,
    pub library_item: Option<LibraryItem>,
}

impl<E: Env + 'static> UpdateWithCtx<E> for Player {
    fn update(&mut self, msg: &Msg, ctx: &Ctx) -> Effects {
        match msg {
            Msg::Action(Action::Load(ActionLoad::Player(selected))) => {
                let selected_effects = eq_update(&mut self.selected, Some(selected.to_owned()));
                let meta_item_effects = match &selected.meta_request {
                    Some(meta_request) => match &mut self.meta_item {
                        Some(meta_item) => resource_update::<E, _>(
                            meta_item,
                            ResourceAction::ResourceRequested {
                                request: meta_request,
                            },
                        ),
                        _ => {
                            let mut meta_item = ResourceLoadable {
                                request: meta_request.to_owned(),
                                content: None,
                            };
                            let meta_item_effects = resource_update::<E, _>(
                                &mut meta_item,
                                ResourceAction::ResourceRequested {
                                    request: meta_request,
                                },
                            );
                            self.meta_item = Some(meta_item);
                            meta_item_effects
                        }
                    },
                    _ => eq_update(&mut self.meta_item, None),
                };
                let subtitles_effects = match &selected.subtitles_path {
                    Some(subtitles_path) => resources_update_with_vector_content::<E, _>(
                        &mut self.subtitles,
                        ResourcesAction::ResourcesRequested {
                            request: &AggrRequest::AllOfResource(subtitles_path.to_owned()),
                            addons: &ctx.profile.addons,
                        },
                    ),
                    _ => eq_update(&mut self.subtitles, vec![]),
                };
                let next_video_effects = next_video_update(
                    &mut self.next_video,
                    &self.selected,
                    &self.meta_item,
                    &ctx.profile.settings,
                );
                let series_info_effects =
                    series_info_update(&mut self.series_info, &self.selected, &self.meta_item);
                let library_item_effects = library_item_update::<E>(
                    &mut self.library_item,
                    &self.selected,
                    &self.meta_item,
                    &ctx.library,
                );
                selected_effects
                    .join(meta_item_effects)
                    .join(subtitles_effects)
                    .join(next_video_effects)
                    .join(series_info_effects)
                    .join(library_item_effects)
            }
            Msg::Action(Action::Unload) => {
                let selected_effects = eq_update(&mut self.selected, None);
                let meta_item_effects = eq_update(&mut self.meta_item, None);
                let subtitles_effects = eq_update(&mut self.subtitles, vec![]);
                let next_video_effects = eq_update(&mut self.next_video, None);
                let series_info_effects = eq_update(&mut self.series_info, None);
                let library_item_effects = eq_update(&mut self.library_item, None);
                selected_effects
                    .join(meta_item_effects)
                    .join(subtitles_effects)
                    .join(next_video_effects)
                    .join(series_info_effects)
                    .join(library_item_effects)
            }
            Msg::Action(Action::Player(ActionPlayer::UpdateLibraryItemState {
                time,
                duration,
            })) => match (&self.selected, &mut self.library_item) {
                (
                    Some(Selected {
                        stream_request:
                            Some(ResourceRequest {
                                path: ResourcePath { id: video_id, .. },
                                ..
                            }),
                        ..
                    }),
                    Some(library_item),
                ) => {
                    library_item.state.last_watched = Some(E::now());
                    if library_item.state.video_id != Some(video_id.to_owned()) {
                        library_item.state.video_id = Some(video_id.to_owned());
                        library_item.state.overall_time_watched = library_item
                            .state
                            .overall_time_watched
                            .saturating_add(library_item.state.time_watched);
                        library_item.state.time_watched = 0;
                        library_item.state.flagged_watched = 0;
                    } else {
                        let time_watched =
                            cmp::min(1000, time.saturating_sub(library_item.state.time_offset));
                        library_item.state.time_watched =
                            library_item.state.time_watched.saturating_add(time_watched);
                        library_item.state.overall_time_watched = library_item
                            .state
                            .overall_time_watched
                            .saturating_add(time_watched);
                    };
                    library_item.state.time_offset = time.to_owned();
                    library_item.state.duration = duration.to_owned();
                    if library_item.state.flagged_watched == 0
                        && library_item.state.time_watched as f64
                            > library_item.state.duration as f64 * WATCHED_THRESHOLD_COEF
                    {
                        library_item.state.flagged_watched = 1;
                        library_item.state.times_watched =
                            library_item.state.times_watched.saturating_add(1);
                    };
                    if library_item.temp && library_item.state.times_watched == 0 {
                        library_item.removed = true;
                    };
                    if library_item.removed {
                        library_item.temp = true;
                    };
                    Effects::none()
                }
                _ => Effects::none().unchanged(),
            },
            Msg::Action(Action::Player(ActionPlayer::PushToLibrary)) => match &self.library_item {
                Some(library_item) => Effects::msg(Msg::Internal(Internal::UpdateLibraryItem(
                    library_item.to_owned(),
                )))
                .unchanged(),
                _ => Effects::none().unchanged(),
            },
            Msg::Internal(Internal::ResourceRequestResult(request, result)) => {
                let meta_item_effects = match &mut self.meta_item {
                    Some(meta_item) => resource_update::<E, _>(
                        meta_item,
                        ResourceAction::ResourceRequestResult { request, result },
                    ),
                    _ => Effects::none().unchanged(),
                };
                let subtitles_effects = resources_update_with_vector_content::<E, _>(
                    &mut self.subtitles,
                    ResourcesAction::ResourceRequestResult { request, result },
                );
                let next_video_effects = next_video_update(
                    &mut self.next_video,
                    &self.selected,
                    &self.meta_item,
                    &ctx.profile.settings,
                );
                let series_info_effects =
                    series_info_update(&mut self.series_info, &self.selected, &self.meta_item);
                let library_item_effects = library_item_update::<E>(
                    &mut self.library_item,
                    &self.selected,
                    &self.meta_item,
                    &ctx.library,
                );
                meta_item_effects
                    .join(subtitles_effects)
                    .join(next_video_effects)
                    .join(series_info_effects)
                    .join(library_item_effects)
            }
            _ => Effects::none().unchanged(),
        }
    }
}

fn next_video_update(
    video: &mut Option<Video>,
    selected: &Option<Selected>,
    meta_item: &Option<ResourceLoadable<MetaItem>>,
    settings: &ProfileSettings,
) -> Effects {
    let next_video = match (selected, meta_item) {
        (
            Some(Selected {
                stream_request:
                    Some(ResourceRequest {
                        path: ResourcePath { id: video_id, .. },
                        ..
                    }),
                ..
            }),
            Some(ResourceLoadable {
                content: Some(Loadable::Ready(meta_item)),
                ..
            }),
        ) if settings.binge_watching => meta_item
            .videos
            .iter()
<<<<<<< HEAD
            .find_position(|video| video.id == *video_id)
            .and_then(|(position, current_video)| {
                meta_item
                    .videos
                    .get(position + 1)
                    .map(|next_video| (current_video, next_video))
            })
            .filter(|(current_video, next_video)| {
                let current_season = current_video
                    .series_info
                    .as_ref()
                    .map(|info| info.season)
                    .unwrap_or_default();
                let next_season = next_video
                    .series_info
                    .as_ref()
                    .map(|info| info.season)
                    .unwrap_or_default();
                next_season != 0 || current_season == next_season
            })
            .map(|(_, next_video)| next_video)
=======
            .position(|video| video.id == *video_id)
            .and_then(|position| meta_item.videos.get(position + 1))
>>>>>>> 987c6050
            .cloned(),
        _ => None,
    };
    eq_update(video, next_video)
}

fn series_info_update(
    series_info: &mut Option<SeriesInfo>,
    selected: &Option<Selected>,
    meta_item: &Option<ResourceLoadable<MetaItem>>,
) -> Effects {
    let next_series_info = match (selected, meta_item) {
        (
            Some(Selected {
                stream_request:
                    Some(ResourceRequest {
                        path: ResourcePath { id: video_id, .. },
                        ..
                    }),
                ..
            }),
            Some(ResourceLoadable {
                content: Some(Loadable::Ready(meta_item)),
                ..
            }),
        ) => meta_item
            .videos
            .iter()
            .find(|video| video.id == *video_id)
            .and_then(|video| video.series_info.as_ref())
            .cloned(),
        _ => None,
    };
    eq_update(series_info, next_series_info)
}

fn library_item_update<E: Env + 'static>(
    library_item: &mut Option<LibraryItem>,
    selected: &Option<Selected>,
    meta_item: &Option<ResourceLoadable<MetaItem>>,
    library: &LibraryBucket,
) -> Effects {
    let next_library_item = match selected {
        Some(Selected {
            meta_request: Some(meta_request),
            ..
        }) => {
            let library_item = library_item
                .as_ref()
                .filter(|library_item| library_item.id == meta_request.path.id)
                .or_else(|| library.items.get(&meta_request.path.id));
            let meta_item = meta_item.as_ref().and_then(|meta_item| match meta_item {
                ResourceLoadable {
                    content: Some(Loadable::Ready(meta_item)),
                    ..
                } => Some(meta_item),
                _ => None,
            });
            match (library_item, meta_item) {
                (Some(library_item), Some(meta_item)) => {
                    Some(LibraryItem::from((&meta_item.preview, library_item)))
                }
                (None, Some(meta_item)) => {
                    Some(LibraryItem::from((&meta_item.preview, PhantomData::<E>)))
                }
                (Some(library_item), None) => Some(library_item.to_owned()),
                _ => None,
            }
        }
        _ => None,
    };
    if *library_item != next_library_item {
        let update_library_item_effects = match library_item {
            Some(library_item) => Effects::msg(Msg::Internal(Internal::UpdateLibraryItem(
                library_item.to_owned(),
            )))
            .unchanged(),
            _ => Effects::none().unchanged(),
        };
        *library_item = next_library_item;
        Effects::none().join(update_library_item_effects)
    } else {
        Effects::none().unchanged()
    }
}<|MERGE_RESOLUTION|>--- conflicted
+++ resolved
@@ -230,7 +230,6 @@
         ) if settings.binge_watching => meta_item
             .videos
             .iter()
-<<<<<<< HEAD
             .find_position(|video| video.id == *video_id)
             .and_then(|(position, current_video)| {
                 meta_item
@@ -252,10 +251,6 @@
                 next_season != 0 || current_season == next_season
             })
             .map(|(_, next_video)| next_video)
-=======
-            .position(|video| video.id == *video_id)
-            .and_then(|position| meta_item.videos.get(position + 1))
->>>>>>> 987c6050
             .cloned(),
         _ => None,
     };
