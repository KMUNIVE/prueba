--- conflicted
+++ resolved
@@ -16,13 +16,8 @@
                 duration: 1,
                 video_id: Some("tt2934286:1:5".to_owned()),
                 watched: Some("tt2934286:1:5:5:eJyTZwAAAEAAIA==".parse().unwrap()),
-<<<<<<< HEAD
-                last_video_released: Some(Utc.ymd(2020, 1, 1).and_hms_milli(0, 0, 0, 0)),
+                last_video_released: Some(Utc.with_ymd_and_hms(2020, 1, 1, 0, 0, 0).unwrap()),
                 notifications_disabled: true,
-=======
-                last_vid_released: Some(Utc.with_ymd_and_hms(2020, 1, 1, 0, 0, 0).unwrap()),
-                no_notif: true,
->>>>>>> da0ecdf4
             },
             LibraryItemState {
                 last_watched: None,
