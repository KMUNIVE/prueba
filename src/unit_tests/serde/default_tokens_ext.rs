--- conflicted
+++ resolved
@@ -427,7 +427,6 @@
     }
 }
 
-<<<<<<< HEAD
 impl DefaultTokens for ResourcePath {
     fn default_tokens() -> Vec<Token> {
         vec![
@@ -446,10 +445,11 @@
             Token::SeqEnd,
             Token::StructEnd,
         ]
-=======
+    }
+}
+
 impl DefaultTokens for True {
     fn default_tokens() -> Vec<Token> {
         vec![Token::Bool(true)]
->>>>>>> 2eda28f4
     }
 }