--- conflicted
+++ resolved
@@ -29,11 +29,7 @@
 mod meta_item_preview;
 mod poster_shape;
 mod profile;
-<<<<<<< HEAD
-=======
 mod resource_response;
-mod serialize_api_request;
->>>>>>> 8de2b580
 mod serialize_api_result;
 mod settings;
 mod subtitles;
