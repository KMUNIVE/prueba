--- conflicted
+++ resolved
@@ -1,4 +1,5 @@
-<<<<<<< HEAD
+use core::fmt;
+
 use std::collections::HashMap;
 
 use chrono::{serde::ts_milliseconds, DateTime, Utc};
@@ -6,9 +7,6 @@
 use serde::{Deserialize, Serialize};
 use serde_with::{serde_as, DisplayFromStr};
 use url::Url;
-=======
-use core::fmt;
->>>>>>> 5f22068d
 
 use crate::types::{
     addon::Descriptor,
