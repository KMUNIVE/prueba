--- conflicted
+++ resolved
@@ -36,13 +36,11 @@
     LibraryItemsPushedToStorage {
         ids: Vec<String>,
     },
-<<<<<<< HEAD
+    StreamsPushedToStorage {
+        uid: UID,
+    },
     NotificationsPushedToStorage {
         ids: Vec<String>,
-=======
-    StreamsPushedToStorage {
-        uid: UID,
->>>>>>> e2d7913a
     },
     UserPulledFromAPI {
         uid: UID,
