name: Publish

on:
  release:
<<<<<<< HEAD
    types: [published]

env:
  # For publishing we always use stable
  RUST_VERSION: stable
  NODE_VERSION: 12
  WASM_PACK_VERSION: 0.10.3

=======
    types: [released]
    
>>>>>>> f6a1f8e0
jobs:
  publish:
    runs-on: ubuntu-latest
    steps:
    - name: Checkout
      uses: actions/checkout@v3
<<<<<<< HEAD
    
=======
>>>>>>> f6a1f8e0
    - name: Setup NodeJS
      uses: actions/setup-node@v3
      with:
        node-version: ${{ env.NODE_VERSION }}
        cache: 'npm'
        registry-url: https://registry.npmjs.org/

<<<<<<< HEAD
    - name: Set default Rust version - ${{ env.RUST_VERSION }}
      run: rustup default ${{ env.RUST_VERSION }}

    - name: Install wasm-pack
      run: cargo install --version ${{ env.WASM_PACK_VERSION }} wasm-pack

=======
    - name: Rust setup
      uses: dtolnay/rust-toolchain@1.64.0
      with:
        targets: wasm32-unknown-unknown
    - uses: taiki-e/install-action@v2
      with:
        tool: wasm-pack@0.10.3
>>>>>>> f6a1f8e0
    - name: Install NPM dependencies
      run: npm ci

    - name: Build
      run: npm run build

    - name: Publish to NPM
      run: npm publish --access public
      env:
        NODE_AUTH_TOKEN: ${{ secrets.NPM_PUBLISH_TOKEN }}<|MERGE_RESOLUTION|>--- conflicted
+++ resolved
@@ -2,29 +2,21 @@
 
 on:
   release:
-<<<<<<< HEAD
-    types: [published]
+    types: [released]
 
 env:
-  # For publishing we always use stable
+  # For releasing we always use stable
   RUST_VERSION: stable
   NODE_VERSION: 12
   WASM_PACK_VERSION: 0.10.3
 
-=======
-    types: [released]
-    
->>>>>>> f6a1f8e0
 jobs:
   publish:
     runs-on: ubuntu-latest
     steps:
     - name: Checkout
       uses: actions/checkout@v3
-<<<<<<< HEAD
     
-=======
->>>>>>> f6a1f8e0
     - name: Setup NodeJS
       uses: actions/setup-node@v3
       with:
@@ -32,22 +24,14 @@
         cache: 'npm'
         registry-url: https://registry.npmjs.org/
 
-<<<<<<< HEAD
-    - name: Set default Rust version - ${{ env.RUST_VERSION }}
-      run: rustup default ${{ env.RUST_VERSION }}
-
-    - name: Install wasm-pack
-      run: cargo install --version ${{ env.WASM_PACK_VERSION }} wasm-pack
-
-=======
     - name: Rust setup
-      uses: dtolnay/rust-toolchain@1.64.0
+      uses: dtolnay/rust-toolchain@${{ env.RUST_VERSION }}
       with:
         targets: wasm32-unknown-unknown
     - uses: taiki-e/install-action@v2
       with:
-        tool: wasm-pack@0.10.3
->>>>>>> f6a1f8e0
+        tool: wasm-pack@${{ env.WASM_PACK_VERSION }}
+
     - name: Install NPM dependencies
       run: npm ci
 
